/*
 *   Copyright (c) 2023 R3BL LLC
 *   All rights reserved.
 *
 *   Licensed under the Apache License, Version 2.0 (the "License");
 *   you may not use this file except in compliance with the License.
 *   You may obtain a copy of the License at
 *
 *   http://www.apache.org/licenses/LICENSE-2.0
 *
 *   Unless required by applicable law or agreed to in writing, software
 *   distributed under the License is distributed on an "AS IS" BASIS,
 *   WITHOUT WARRANTIES OR CONDITIONS OF ANY KIND, either express or implied.
 *   See the License for the specific language governing permissions and
 *   limitations under the License.
 */

use std::io::Result;

use r3bl_ansi_color::{AnsiStyledText, Color as RColor, Style as RStyle};
use r3bl_rs_utils_core::*;
use r3bl_tuify::*;
mod single_select_quiz_game;
use single_select_quiz_game::main as single_select_quiz_game;

fn print_header(msg: &str) {
    AnsiStyledText {
        text: msg,
        style: &[
            RStyle::Bold,
            RStyle::Italic,
            RStyle::Underline,
            RStyle::Foreground(RColor::Rgb(236, 230, 230)),
            RStyle::Background(RColor::Rgb(10, 109, 33)),
        ],
    }
    .println();
}

fn main() -> Result<()> {
    throws!({
        call_if_true!(TRACE, {
            try_to_set_log_level(log::LevelFilter::Trace).ok();
            log_debug("Start logging...".to_string());
            log_debug(format!("og_size: {:?}", get_size()?).to_string());
        });

        // Get display size.
        let max_width_col_count: usize =
            get_size().map(|it| it.col_count).unwrap_or(ch!(80)).into();
        let max_height_row_count: usize = 5;

        let style = StyleSheet::default();

        let up_down_colored = AnsiStyledText {
            text: &format!("{}", "`Up` or `Down` arrow",),
            style: &[RStyle::Foreground(RColor::Rgb(0, 255, 0))],
        };

        let space_colored = AnsiStyledText {
            text: &format!("{}", "`Space`",),
            style: &[RStyle::Foreground(RColor::Rgb(255, 216, 9))],
        };

        let esc_colored = AnsiStyledText {
            text: &format!("{}", "`Esc`",),
            style: &[RStyle::Foreground(RColor::Rgb(255, 132, 18))],
        };

        let return_colored = AnsiStyledText {
            text: &format!("{}", "`Return`",),
            style: &[RStyle::Foreground(RColor::Rgb(234, 0, 196))],
        };

        let multi_select_instructions = AnsiStyledText {
            text: &format!(
                "{}{up_down_colored}{}{space_colored}{}{esc_colored}{}{return_colored}{}",
                "",
                " --> To move up or down\n",
                " --> To select or deselect branches\n",
                " --> To exit\n",
                " --> To confirm selection"
            ),
            style: &[RStyle::Foreground(RColor::Rgb(195, 0, 94))],
        };

        const MULTIPLE_SELECT_SINGLE_ITEM: &str = "Multiple select, single item";
        const MULTIPLE_SELECT_13_ITEMS_VPH_5: &str =
            "Multiple select, 13 items, viewport height = 5";
        const MULTIPLE_SELECT_2_ITEMS_VPH_5: &str =
            "Multiple select, 2 items, viewport height = 5";
        const SINGLE_SELECT_13_ITEMS_VPH_5: &str =
            "Single select, 13 items, viewport height = 5";
        const SINGLE_SELECT_2_ITEMS_VPH_5: &str =
            "Single select, 2 items, viewport height = 5";
<<<<<<< HEAD
        const SINGLE_SELECT_QUIZ_GAME: &str = "Single select, quiz game";
=======
>>>>>>> 7b528e69

        // Add tuify to select which example to run.
        let maybe_user_input = select_from_list(
            "Select which example to run".to_string(),
            [
                MULTIPLE_SELECT_SINGLE_ITEM,
                MULTIPLE_SELECT_13_ITEMS_VPH_5,
                MULTIPLE_SELECT_2_ITEMS_VPH_5,
                SINGLE_SELECT_13_ITEMS_VPH_5,
                SINGLE_SELECT_2_ITEMS_VPH_5,
<<<<<<< HEAD
                SINGLE_SELECT_QUIZ_GAME,
=======
>>>>>>> 7b528e69
            ]
            .iter()
            .map(|it| it.to_string())
            .collect(),
<<<<<<< HEAD
            6,  /* height of the tuify component */
            80, /* width of the tuify component */
=======
            5,  /* whatever*/
            80, /* whatever*/
>>>>>>> 7b528e69
            SelectionMode::Single,
            StyleSheet::default(),
        );

        match &maybe_user_input {
            Some(input) => {
                let first_line = input.first();

                match first_line {
                    Some(user_input) => {
                        if *user_input == MULTIPLE_SELECT_SINGLE_ITEM.to_string() {
                            // Multiple select, single item.
                            multiple_select_single_item(multi_select_instructions)
                        } else if *user_input
                            == MULTIPLE_SELECT_13_ITEMS_VPH_5.to_string()
                        {
                            // Multiple select.
                            multiple_select_13_items_vph_5(
                                max_height_row_count,
                                max_width_col_count,
                                style,
                                multi_select_instructions,
                            );
<<<<<<< HEAD
                        } else if *user_input == MULTIPLE_SELECT_2_ITEMS_VPH_5.to_string()
=======
                        } else if *user_input
                            == MULTIPLE_SELECT_2_ITEMS_VPH_5.to_string()
>>>>>>> 7b528e69
                        {
                            multiple_select_2_items_vph_5(
                                max_height_row_count,
                                max_width_col_count,
                                style,
                                multi_select_instructions,
                            );
<<<<<<< HEAD
                        } else if *user_input == SINGLE_SELECT_13_ITEMS_VPH_5.to_string()
=======
                        } else if *user_input
                            == SINGLE_SELECT_13_ITEMS_VPH_5.to_string()
>>>>>>> 7b528e69
                        {
                            // Single select.
                            single_select_13_items_vph_5(
                                max_height_row_count,
                                max_width_col_count,
                                style,
                            );
<<<<<<< HEAD
                        } else if *user_input == SINGLE_SELECT_2_ITEMS_VPH_5.to_string() {
=======
                        } else if *user_input
                            == SINGLE_SELECT_2_ITEMS_VPH_5.to_string()
                        {
>>>>>>> 7b528e69
                            single_select_2_items_vph_5(
                                max_height_row_count,
                                max_width_col_count,
                                style,
                            );
<<<<<<< HEAD
                        } else if *user_input == SINGLE_SELECT_QUIZ_GAME.to_string() {
                            let _ = single_select_quiz_game();
=======
>>>>>>> 7b528e69
                        } else {
                            println!("User did not select anything")
                        }
                    }
                    None => println!("User did not select anything"),
                }
            }
            None => println!("User did not select anything"),
        }

        call_if_true!(TRACE, {
            log_debug("Stop logging...".to_string());
        });
    });
}

/// Multiple select, single item.
fn multiple_select_single_item(multi_select_instructions: AnsiStyledText) {
    multi_select_instructions.println();
    let max_width_col_count: usize = r3bl_tuify::get_size()
        .map(|it| it.col_count)
        .unwrap_or(ch!(80))
        .into();
    let list = vec![format!("one element")];
    r3bl_tuify::select_from_list(
        "There is only one item to choose from".to_owned(),
        list,
        6, /* whatever*/
        max_width_col_count,
        r3bl_tuify::SelectionMode::Multiple,
        r3bl_tuify::StyleSheet::default(),
    );
}

/// 13 items & viewport height = 5.
fn multiple_select_13_items_vph_5(
    max_height_row_count: usize,
    max_width_col_count: usize,
    style: StyleSheet,
    multi_select_instructions: AnsiStyledText,
) {
    multi_select_instructions.println();

    let user_input = select_from_list(
        "Multiple select".to_string(),
        [
            "item 1 of 13",
            "item 2 of 13",
            "item 3 of 13",
            "item 4 of 13",
            "item 5 of 13",
            "item 6 of 13",
            "item 7 of 13",
            "item 8 of 13",
            "item 9 of 13",
            "item 10 of 13",
            "item 11 of 13",
            "item 12 of 13",
            "item 13 of 13",
        ]
        .iter()
        .map(|it| it.to_string())
        .collect(),
        max_height_row_count,
        max_width_col_count,
        SelectionMode::Multiple,
        style,
    );
    match &user_input {
        Some(it) => {
            println!("User selected: {:?}", it);
        }
        None => println!("User did not select anything"),
    }
    call_if_true!(TRACE, {
        log_debug(format!("user_input: {:?}", user_input).to_string());
    });
}

/// 2 items & viewport height = 5.
fn multiple_select_2_items_vph_5(
    max_height_row_count: usize,
    max_width_col_count: usize,
    style: StyleSheet,
    multi_select_instructions: AnsiStyledText,
) {
    multi_select_instructions.print();

    let user_input = select_from_list(
        "Multiple select".to_string(),
        ["item 1 of 2", "item 2 of 2"]
            .iter()
            .map(|it| it.to_string())
            .collect(),
        max_height_row_count,
        max_width_col_count,
        SelectionMode::Multiple,
        style,
    );
    match &user_input {
        Some(it) => {
            println!("User selected: {:?}", it);
        }
        None => println!("User did not select anything"),
    }
    call_if_true!(TRACE, {
        log_debug(format!("user_input: {:?}", user_input).to_string());
    });
}

/// 13 items & viewport height = 5.
fn single_select_13_items_vph_5(
    max_height_row_count: usize,
    max_width_col_count: usize,
    style: StyleSheet,
) {
    print_header("Single select (move up and down, press enter or esc) - 13 items");

    let user_input = select_from_list(
        "Single select".to_string(),
        [
            "item 1 of 13",
            "item 2 of 13",
            "item 3 of 13",
            "item 4 of 13",
            "item 5 of 13",
            "item 6 of 13",
            "item 7 of 13",
            "item 8 of 13",
            "item 9 of 13",
            "item 10 of 10",
            "item 11 of 13",
            "item 12 of 13",
            "item 13 of 13",
        ]
        .iter()
        .map(|it| it.to_string())
        .collect(),
        max_height_row_count,
        max_width_col_count,
        SelectionMode::Single,
        style,
    );
    match &user_input {
        Some(it) => {
            println!("User selected: {:?}", it);
        }
        None => println!("User did not select anything"),
    }
    call_if_true!(TRACE, {
        log_debug(format!("user_input: {:?}", user_input).to_string());
    });
}

/// 2 items & viewport height = 5.
fn single_select_2_items_vph_5(
    max_height_row_count: usize,
    max_width_col_count: usize,
    style: StyleSheet,
) {
    print_header("Single select (move up and down, press enter or esc) - 2 items");

    let user_input = select_from_list(
        "Single select".to_string(),
        ["item 1 of 2", "item 2 of 2"]
            .iter()
            .map(|it| it.to_string())
            .collect(),
        max_height_row_count,
        max_width_col_count,
        SelectionMode::Single,
        style,
    );
    match &user_input {
        Some(it) => {
            println!("User selected: {:?}", it);
        }
        None => println!("User did not select anything"),
    }
    call_if_true!(TRACE, {
        log_debug(format!("user_input: {:?}", user_input).to_string());
    });
}<|MERGE_RESOLUTION|>--- conflicted
+++ resolved
@@ -93,10 +93,7 @@
             "Single select, 13 items, viewport height = 5";
         const SINGLE_SELECT_2_ITEMS_VPH_5: &str =
             "Single select, 2 items, viewport height = 5";
-<<<<<<< HEAD
         const SINGLE_SELECT_QUIZ_GAME: &str = "Single select, quiz game";
-=======
->>>>>>> 7b528e69
 
         // Add tuify to select which example to run.
         let maybe_user_input = select_from_list(
@@ -107,21 +104,13 @@
                 MULTIPLE_SELECT_2_ITEMS_VPH_5,
                 SINGLE_SELECT_13_ITEMS_VPH_5,
                 SINGLE_SELECT_2_ITEMS_VPH_5,
-<<<<<<< HEAD
                 SINGLE_SELECT_QUIZ_GAME,
-=======
->>>>>>> 7b528e69
             ]
             .iter()
             .map(|it| it.to_string())
             .collect(),
-<<<<<<< HEAD
             6,  /* height of the tuify component */
             80, /* width of the tuify component */
-=======
-            5,  /* whatever*/
-            80, /* whatever*/
->>>>>>> 7b528e69
             SelectionMode::Single,
             StyleSheet::default(),
         );
@@ -145,12 +134,7 @@
                                 style,
                                 multi_select_instructions,
                             );
-<<<<<<< HEAD
                         } else if *user_input == MULTIPLE_SELECT_2_ITEMS_VPH_5.to_string()
-=======
-                        } else if *user_input
-                            == MULTIPLE_SELECT_2_ITEMS_VPH_5.to_string()
->>>>>>> 7b528e69
                         {
                             multiple_select_2_items_vph_5(
                                 max_height_row_count,
@@ -158,12 +142,7 @@
                                 style,
                                 multi_select_instructions,
                             );
-<<<<<<< HEAD
                         } else if *user_input == SINGLE_SELECT_13_ITEMS_VPH_5.to_string()
-=======
-                        } else if *user_input
-                            == SINGLE_SELECT_13_ITEMS_VPH_5.to_string()
->>>>>>> 7b528e69
                         {
                             // Single select.
                             single_select_13_items_vph_5(
@@ -171,23 +150,16 @@
                                 max_width_col_count,
                                 style,
                             );
-<<<<<<< HEAD
-                        } else if *user_input == SINGLE_SELECT_2_ITEMS_VPH_5.to_string() {
-=======
-                        } else if *user_input
-                            == SINGLE_SELECT_2_ITEMS_VPH_5.to_string()
-                        {
->>>>>>> 7b528e69
+                        } else if *user_input == SINGLE_SELECT_2_ITEMS_VPH_5.to_string() 
+                        {
                             single_select_2_items_vph_5(
                                 max_height_row_count,
                                 max_width_col_count,
                                 style,
                             );
-<<<<<<< HEAD
-                        } else if *user_input == SINGLE_SELECT_QUIZ_GAME.to_string() {
+                        } else if *user_input == SINGLE_SELECT_QUIZ_GAME.to_string() 
+                        {
                             let _ = single_select_quiz_game();
-=======
->>>>>>> 7b528e69
                         } else {
                             println!("User did not select anything")
                         }
